# Build the traceroute-caller binary
FROM golang:1.13 as build_caller
ADD . /go/src/github.com/m-lab/traceroute-caller
RUN rm /go/src/github.com/m-lab/traceroute-caller/Dockerfile
ENV GOARCH amd64
ENV CGO_ENABLED 0
ENV GOOS linux
WORKDIR /go/src/github.com/m-lab/traceroute-caller
RUN go get -v \
      -ldflags "-X github.com/m-lab/go/prometheusx.GitShortCommit=$(git log -1 --format=%h)" \
      .
RUN chmod -R a+rx /go/bin/traceroute-caller


# Build the binaries that are called by traceroute-caller
FROM ubuntu:latest as build_tracers
# Install all the packages we need and then remove the apt-get lists.
# iproute2 gives us ss
# all the other packages are for the build processes.
RUN apt-get update && \
    apt-get install -y make coreutils autoconf libtool git build-essential && \
    apt-get clean && \
    rm -rf /var/lib/apt/lists/*

# Build and install scamper
RUN ls -l
<<<<<<< HEAD
RUN mkdir /source
ADD ./vendor/scamper/ /source
RUN chmod +x /source/scamper-cvs-20190916/configure
WORKDIR /source/scamper-cvs-20190916/
RUN CFLAGS='-g' ./configure --disable-privsep
=======
RUN mkdir /scamper-src
ADD ./vendor/scamper/ /scamper-src
RUN chmod +x /scamper-src/scamper-cvs-20190916/configure
WORKDIR /scamper-src/scamper-cvs-20190916/
RUN ./configure --prefix=/scamper
RUN make -j 8
RUN make install

# Build and install paris-traceroute
RUN mkdir /pt-src
ADD ./vendor/libparistraceroute/ /pt-src
WORKDIR /pt-src
RUN mkdir -p m4
RUN ./autogen.sh
RUN ./configure --prefix=/paris-traceroute
>>>>>>> 03f2db73
RUN make -j 8
RUN make install

# Create an image for the binaries that are called by traceroute-caller without
# any of the build tools.
FROM ubuntu:latest
# Install all the packages we need and then remove the apt-get lists.
# iproute2 gives us ss
RUN apt-get update && \
    apt-get install -y iproute2 && \
    apt-get clean && \
    rm -rf /var/lib/apt/lists/*

# Bring the statically-linked traceroute-caller binary from the go build image.
COPY --from=build_caller /go/bin/traceroute-caller /

# Bring the dynamically-linked traceroute binaries and their associated
# libraries from their build image.
COPY --from=build_tracers /scamper /usr/local
COPY --from=build_tracers /paris-traceroute /usr/local

# They are dynamically-linked, so make sure to run ldconfig to locate all new
# libraries.
RUN ldconfig

# Verify that all the binaries we depend on are actually available
RUN which paris-traceroute
RUN which scamper
RUN which sc_attach
RUN which sc_warts2json
RUN which ss

WORKDIR /
ENTRYPOINT ["/traceroute-caller"]<|MERGE_RESOLUTION|>--- conflicted
+++ resolved
@@ -24,18 +24,11 @@
 
 # Build and install scamper
 RUN ls -l
-<<<<<<< HEAD
-RUN mkdir /source
-ADD ./vendor/scamper/ /source
-RUN chmod +x /source/scamper-cvs-20190916/configure
-WORKDIR /source/scamper-cvs-20190916/
-RUN CFLAGS='-g' ./configure --disable-privsep
-=======
 RUN mkdir /scamper-src
 ADD ./vendor/scamper/ /scamper-src
 RUN chmod +x /scamper-src/scamper-cvs-20190916/configure
 WORKDIR /scamper-src/scamper-cvs-20190916/
-RUN ./configure --prefix=/scamper
+RUN CFLAGS='-g' ./configure --disable-privsep --prefix=/scamper
 RUN make -j 8
 RUN make install
 
@@ -46,7 +39,6 @@
 RUN mkdir -p m4
 RUN ./autogen.sh
 RUN ./configure --prefix=/paris-traceroute
->>>>>>> 03f2db73
 RUN make -j 8
 RUN make install
 
